--- conflicted
+++ resolved
@@ -77,7 +77,17 @@
 
 
 @pytest.fixture
-<<<<<<< HEAD
+def cli_main():
+    from sarc.cli import main
+    from sarc.cli.utils import clusters
+
+    # Update possible choices based on the current test config
+    clusters.choices = list(config().clusters.keys())
+
+    yield main
+
+
+@pytest.fixture
 def custom_query_mock(monkeypatch):
     from prometheus_api_client import PrometheusConnect
 
@@ -87,14 +97,4 @@
         MagicMock(return_value=[]),
     )
 
-    yield PrometheusConnect.custom_query
-=======
-def cli_main():
-    from sarc.cli import main
-    from sarc.cli.utils import clusters
-
-    # Update possible choices based on the current test config
-    clusters.choices = list(config().clusters.keys())
-
-    yield main
->>>>>>> 40151073
+    yield PrometheusConnect.custom_query